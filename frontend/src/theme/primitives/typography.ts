/**
 * @license
 * Copyright 2018-2021 Streamlit Inc.
 *
 * Licensed under the Apache License, Version 2.0 (the "License");
 * you may not use this file except in compliance with the License.
 * You may obtain a copy of the License at
 *
 *    http://www.apache.org/licenses/LICENSE-2.0
 *
 * Unless required by applicable law or agreed to in writing, software
 * distributed under the License is distributed on an "AS IS" BASIS,
 * WITHOUT WARRANTIES OR CONDITIONS OF ANY KIND, either express or implied.
 * See the License for the specific language governing permissions and
 * limitations under the License.
 */

export const fonts: { [key: string]: string } = {
<<<<<<< HEAD
  sansSerif:
    '"Source Sans Pro", -apple-system, BlinkMacSystemFont, "Segoe UI", Helvetica, ' +
    "Arial, sans-serif",
  monospace:
    '"Source Code Pro", iawriter-mono, Nitti, Menlo, Courier, monospace',
  serif:
    '"Source Serif Pro", Lyon-Text, Georgia, YuMincho, "Yu Mincho", "Hiragino Mincho ProN", ' +
    '"Hiragino Mincho Pro", "Songti TC", "Songti SC", SimSun, ' +
    '"Nanum Myeongjo", NanumMyeongjo, Batang, serif',
=======
  sansSerif: '"Source Sans Pro", sans-serif',
  monospace: '"Source Code Pro", monospace',
  serif: '"Source Serif Pro", serif',
>>>>>>> 152fc4af
}

export const genericFonts = {
  bodyFont: fonts.sansSerif,
  codeFont: fonts.monospace,
  headingFont: fonts.sansSerif,
}

// Same as in variables.scss
const fontSizeTwoSmall = 12
const fontSizeSmall = 14

export const fontSizes = {
  twoSm: `${fontSizeTwoSmall}px`, // Use px to force sm to be a round number.
  sm: `${fontSizeSmall}px`, // Use px to force sm to be a round number.
  md: "1rem",
  lg: "1.25rem",
  xl: "1.5rem",
  twoXL: "1.75rem",
  threeXL: "2.25rem",
<<<<<<< HEAD
  fourXL: "3.125rem",
=======
  fourXL: "2.5rem",
>>>>>>> 152fc4af

  twoSmPx: fontSizeTwoSmall, // twoSm but as a number, in pixels
  smPx: fontSizeSmall, // sm but as a number, in pixels
}

export const fontWeights = {
  normal: 400,
  bold: 700,
}

export const lineHeights = {
  normal: "normal",
  none: "1",
  dataframeCell: "0.75",
  tight: "1.25",
  table: "1.3",
  base: "1.6",
}

export const letterSpacings = {
  tighter: "-0.05em",
  tight: "-0.025em",
  normal: "0",
  wide: "0.025em",
  wider: "0.05em",
  widest: "0.1em",
}<|MERGE_RESOLUTION|>--- conflicted
+++ resolved
@@ -16,21 +16,9 @@
  */
 
 export const fonts: { [key: string]: string } = {
-<<<<<<< HEAD
-  sansSerif:
-    '"Source Sans Pro", -apple-system, BlinkMacSystemFont, "Segoe UI", Helvetica, ' +
-    "Arial, sans-serif",
-  monospace:
-    '"Source Code Pro", iawriter-mono, Nitti, Menlo, Courier, monospace',
-  serif:
-    '"Source Serif Pro", Lyon-Text, Georgia, YuMincho, "Yu Mincho", "Hiragino Mincho ProN", ' +
-    '"Hiragino Mincho Pro", "Songti TC", "Songti SC", SimSun, ' +
-    '"Nanum Myeongjo", NanumMyeongjo, Batang, serif',
-=======
   sansSerif: '"Source Sans Pro", sans-serif',
   monospace: '"Source Code Pro", monospace',
   serif: '"Source Serif Pro", serif',
->>>>>>> 152fc4af
 }
 
 export const genericFonts = {
@@ -51,11 +39,7 @@
   xl: "1.5rem",
   twoXL: "1.75rem",
   threeXL: "2.25rem",
-<<<<<<< HEAD
-  fourXL: "3.125rem",
-=======
   fourXL: "2.5rem",
->>>>>>> 152fc4af
 
   twoSmPx: fontSizeTwoSmall, // twoSm but as a number, in pixels
   smPx: fontSizeSmall, // sm but as a number, in pixels
