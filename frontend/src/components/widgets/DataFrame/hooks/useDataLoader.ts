--- conflicted
+++ resolved
@@ -113,10 +113,6 @@
     // Add column type metadata:
     ...(notNullOrUndefined(columnConfig.metadata)
       ? {
-<<<<<<< HEAD
-          // TODO(lukasmasuch): Merge in metadata?
-=======
->>>>>>> b059443f
           columnTypeMetadata: columnConfig.metadata,
         }
       : {}),
@@ -206,23 +202,6 @@
           isEditable: false, // TODO(lukasmasuch): Editing for index columns is currently not supported.
           isStretched: stretchColumns,
         } as BaseColumnProps
-<<<<<<< HEAD
-      }
-      let updatedColumn = {
-        ...column,
-        ...applyColumnConfig(column, columnsConfig),
-        isStretched: stretchColumns,
-      } as BaseColumnProps
-
-      // Make sure editing is deactivated if the column is read-only or disabled:
-      if (
-        element.editingMode === ArrowProto.EditingMode.READ_ONLY ||
-        disabled
-      ) {
-        updatedColumn = {
-          ...updatedColumn,
-          isEditable: false,
-=======
         const ColumnType = getColumnType(updatedColumn)
         return ColumnType(updatedColumn)
       } else {
@@ -245,11 +224,27 @@
             ...updatedColumn,
             isEditable: false,
           }
->>>>>>> b059443f
-        }
-      }
-
-<<<<<<< HEAD
+        }
+
+        return ColumnType(updatedColumn)
+      }
+      let updatedColumn = {
+        ...column,
+        ...applyColumnConfig(column, columnsConfig),
+        isStretched: stretchColumns,
+      } as BaseColumnProps
+
+      // Make sure editing is deactivated if the column is read-only or disabled:
+      if (
+        element.editingMode === ArrowProto.EditingMode.READ_ONLY ||
+        disabled
+      ) {
+        updatedColumn = {
+          ...updatedColumn,
+          isEditable: false,
+        }
+      }
+
       // Add a background for non-editable cells, if the overall table is editable:
       if (
         element.editingMode !== ArrowProto.EditingMode.READ_ONLY &&
@@ -262,9 +257,6 @@
             bgCellMedium: transparentize(theme.colors.darkenedBgMix100, 0.95),
           },
         }
-=======
-        return ColumnType(updatedColumn)
->>>>>>> b059443f
       }
 
       return updatedColumn
@@ -273,29 +265,6 @@
       // Filter out all columns that are hidden
       return !column.isHidden
     })
-<<<<<<< HEAD
-    .map(column => {
-      // Create a column instance based on the column properties
-      let ColumnType: ColumnCreator | undefined
-      if (notNullOrUndefined(column.customType)) {
-        if (ColumnTypes.has(column.customType)) {
-          ColumnType = ColumnTypes.get(column.customType)
-        } else {
-          logWarning(
-            `Unknown column type configured in column configuration: ${column.customType}`
-          )
-        }
-      }
-      if (!notNullOrUndefined(ColumnType)) {
-        // Load based on quiver type
-        ColumnType = getColumnTypeFromQuiver(column.quiverType)
-      }
-
-      // Load column instance
-      return ColumnType(column)
-    })
-=======
->>>>>>> b059443f
 
   const getCellContent = React.useCallback(
     ([col, row]: readonly [number, number]): GridCell => {
@@ -353,13 +322,7 @@
         }
       }
 
-<<<<<<< HEAD
-      // const originalCol = column.indexNumber
-      // const originalRow = row
-      // getOriginalIndex(row)
-=======
       const cell = getCell()
->>>>>>> b059443f
 
       // Add a background for non-editable or error cells:
       if (
