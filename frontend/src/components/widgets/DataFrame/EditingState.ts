/**
 * Copyright (c) Streamlit Inc. (2018-2022) Snowflake Inc. (2022)
 *
 * Licensed under the Apache License, Version 2.0 (the "License");
 * you may not use this file except in compliance with the License.
 * You may obtain a copy of the License at
 *
 *     http://www.apache.org/licenses/LICENSE-2.0
 *
 * Unless required by applicable law or agreed to in writing, software
 * distributed under the License is distributed on an "AS IS" BASIS,
 * WITHOUT WARRANTIES OR CONDITIONS OF ANY KIND, either express or implied.
 * See the License for the specific language governing permissions and
 * limitations under the License.
 */

import { GridCell } from "@glideapps/glide-data-grid"

import { notNullOrUndefined } from "src/lib/utils"

import { BaseColumn } from "./columns"

class EditingState {
  // row -> column -> GridCell
  // Using [number, number] as a key for a Map would not work.
  private editedCells: Map<number, Map<number, GridCell>> = new Map()

  // List of rows represented by of column -> GridCell mappings
  private addedRows: Array<Map<number, GridCell>> = []

  private deletedRows: number[] = []

<<<<<<< HEAD
  private numRows = 0
=======
  private numRows: number = 0
>>>>>>> b96f6c32

  constructor(numRows: number) {
    this.numRows = numRows
  }

  toJson(columns: BaseColumn[]): string {
    const columnsByIndex = new Map<number, BaseColumn>()
    columns.forEach(column => {
      columnsByIndex.set(column.indexNumber, column)
    })

    const currentState = {
      edited_cells: {} as Record<string, any>,
      added_rows: [] as Record<number, any>[],
      deleted_rows: [] as number[],
    }

    // Prepare edited cells
    this.editedCells.forEach(
      (row: Map<number, GridCell>, rowIndex: number, _map) => {
        row.forEach((cell: GridCell, colIndex: number, _map) => {
          const column = columnsByIndex.get(colIndex)
          if (column) {
            currentState.edited_cells[`${colIndex}:${rowIndex}`] =
              column.getCellValue(cell)
          }
        })
      }
    )

    // Prepare added rows
    this.addedRows.forEach((row: Map<number, GridCell>) => {
      const addedRow: Record<number, any> = {}
      row.forEach((cell: GridCell, colIndex: number, _map) => {
        const column = columnsByIndex.get(colIndex)
        if (column) {
          const cellValue = column.getCellValue(cell)
          if (notNullOrUndefined(cellValue)) {
            addedRow[colIndex] = cellValue
          }
        }
      })
      console.log("addedRow", addedRow)
      currentState.added_rows.push(addedRow)
    })

    currentState.deleted_rows = this.deletedRows
    // Convert undefined values to null, otherwise this is removed here since
    // undefined does not exist in JSON.
    const json = JSON.stringify(currentState, (k, v) =>
      v === undefined ? null : v
    )
    console.log("test", JSON.stringify(currentState.added_rows), json)
    return json
  }

  isAddedRow(row: number): boolean {
    return row >= this.numRows
  }

  getCell(col: number, row: number): GridCell | undefined {
    if (this.isAddedRow(row)) {
      // Added rows have their own editing state
      return this.addedRows[row - this.numRows].get(col)
    }

    const rowCache = this.editedCells.get(row)
    if (rowCache === undefined) {
      return undefined
    }

    return rowCache.get(col)
  }

  setCell(col: number, row: number, cell: GridCell): void {
    console.log(
      "setCell",
      col,
      row,
      cell,
      this.editedCells,
      this.addedRows,
      this.isAddedRow(row)
    )
    if (this.isAddedRow(row)) {
      if (row - this.numRows >= this.addedRows.length) {
        // Added row does not exist. This is only expected to happen
        // in relation to a trailing row issue in glide-data-grid.
        return
      }
      // Added rows have their own editing state
      this.addedRows[row - this.numRows].set(col, cell)
    } else {
      if (this.editedCells.get(row) === undefined) {
        this.editedCells.set(row, new Map())
      }

      const rowCache = this.editedCells.get(row) as Map<number, GridCell>
      rowCache.set(col, cell)
    }
  }

  addRow(rowCells: Map<number, GridCell>): void {
    this.addedRows.push(rowCells)
  }

  deleteRows(rows: number[]): void {
    // Delete row one by one starting from the row with the highest index
    rows
      .sort((a, b) => b - a)
      .forEach(row => {
        this.deleteRow(row)
      })
  }

  deleteRow(row: number): void {
    if (!notNullOrUndefined(row) || row < 0) {
      // This should never happen
      return
    }

    if (this.isAddedRow(row)) {
      // Remove from added rows:
      this.addedRows.splice(row - this.numRows, 1)
      // there is nothing more we have to do
      return
    }

    if (!this.deletedRows.includes(row)) {
      // Add to the set
      this.deletedRows.push(row)
      // Sort the deleted rows (important for calculation of the original row index)
      this.deletedRows = this.deletedRows.sort((a, b) => a - b)
    }

    // Remove all cells from cell state associated with this row:
    this.editedCells.delete(row)
  }

  getOriginalRowIndex(row: number): number {
    // Just count all deleted rows before this row to determine the original row index:
    let originalIndex = row
    for (let i = 0; i < this.deletedRows.length; i++) {
      if (this.deletedRows[i] > originalIndex) {
        break
      }
      originalIndex += 1
    }
    return originalIndex
  }

  getNumRows(): number {
    return this.numRows + this.addedRows.length - this.deletedRows.length
  }
}

export default EditingState<|MERGE_RESOLUTION|>--- conflicted
+++ resolved
@@ -30,11 +30,7 @@
 
   private deletedRows: number[] = []
 
-<<<<<<< HEAD
-  private numRows = 0
-=======
   private numRows: number = 0
->>>>>>> b96f6c32
 
   constructor(numRows: number) {
     this.numRows = numRows
