/**
 * Copyright (c) Streamlit Inc. (2018-2022) Snowflake Inc. (2022)
 *
 * Licensed under the Apache License, Version 2.0 (the "License");
 * you may not use this file except in compliance with the License.
 * You may obtain a copy of the License at
 *
 *     http://www.apache.org/licenses/LICENSE-2.0
 *
 * Unless required by applicable law or agreed to in writing, software
 * distributed under the License is distributed on an "AS IS" BASIS,
 * WITHOUT WARRANTIES OR CONDITIONS OF ANY KIND, either express or implied.
 * See the License for the specific language governing permissions and
 * limitations under the License.
 */

import React, { ReactElement, useEffect, useState } from "react"
import { useTheme } from "@emotion/react"
import { Theme } from "src/theme"
import {
  Figure as FigureProto,
  PlotlyChart as PlotlyChartProto,
} from "src/autogen/proto"
import withFullScreenWrapper from "src/hocs/withFullScreenWrapper"
import Plot from "react-plotly.js"
import { applyStreamlitTheme, layoutWithThemeDefaults } from "./CustomTheme"

export interface PlotlyChartProps {
  width: number
  element: PlotlyChartProto
  height: number | undefined
}

export interface PlotlyIFrameProps {
  width: number
  height: number | undefined
  url: string
}

export const DEFAULT_HEIGHT = 450

function renderIFrame({
  url,
  width,
  height: propHeight,
}: PlotlyIFrameProps): ReactElement {
  const height = propHeight || DEFAULT_HEIGHT
  return <iframe title="Plotly" src={url} style={{ width, height }} />
}

function renderFigure({
  element,
  width,
  height,
}: PlotlyChartProps): ReactElement {
  const figure = element.figure as FigureProto
  const isFullScreen = (): boolean => !!height

  const theme: Theme = useTheme()

  const generateSpec = (figure: FigureProto): any => {
    const spec = JSON.parse(figure.spec)

    const initialHeight = DEFAULT_HEIGHT

    if (isFullScreen()) {
      spec.layout.width = width
      spec.layout.height = height
    } else if (element.useContainerWidth) {
      spec.layout.width = width
    } else {
      spec.layout.width = width
      spec.layout.height = initialHeight
<<<<<<< HEAD
=======
    }
    if (element.theme === "streamlit") {
      applyStreamlitTheme(spec, theme)
    } else {
      // Apply minor theming improvements to work better with Streamlit
      spec.layout = layoutWithThemeDefaults(spec.layout, theme)
>>>>>>> 44128c18
    }

    return spec
  }

  const [config, setConfig] = useState(JSON.parse(figure.config))
  const [spec, setSpec] = useState(generateSpec(figure))

  // Update config and spec references iff the theme or props change
  useEffect(() => {
    setConfig(JSON.parse(figure.config))
    setSpec(generateSpec(figure))
  }, [element, theme, height, width])

  const { data, layout, frames } = spec

  return (
    <Plot
      key={isFullScreen() ? "fullscreen" : "original"}
      className="stPlotlyChart"
      data={data}
      layout={layout}
      config={config}
      frames={frames}
    />
  )
}

export function PlotlyChart({
  width,
  element,
  height,
}: PlotlyChartProps): ReactElement {
  switch (element.chart) {
    case "url":
      return renderIFrame({
        url: element.url as string,
        height,
        width,
      })
    case "figure":
      return renderFigure({ element, height, width })
    default:
      throw new Error(`Unrecognized PlotlyChart type: ${element.chart}`)
  }
}

export default withFullScreenWrapper(PlotlyChart)<|MERGE_RESOLUTION|>--- conflicted
+++ resolved
@@ -71,15 +71,12 @@
     } else {
       spec.layout.width = width
       spec.layout.height = initialHeight
-<<<<<<< HEAD
-=======
     }
     if (element.theme === "streamlit") {
       applyStreamlitTheme(spec, theme)
     } else {
       // Apply minor theming improvements to work better with Streamlit
       spec.layout = layoutWithThemeDefaults(spec.layout, theme)
->>>>>>> 44128c18
     }
 
     return spec
