--- conflicted
+++ resolved
@@ -16,7 +16,6 @@
 import './Widget.scss'
 
 // Load (non-lazy) core elements.
-<<<<<<< HEAD
 import Chart from 'components/elements/Chart'
 import DocString from 'components/elements/DocString'
 import ExceptionElement from 'components/elements/ExceptionElement'
@@ -42,27 +41,6 @@
 const PlotlyChart = React.lazy(() => import('components/elements/PlotlyChart/'))
 const VegaLiteChart = React.lazy(() => import('components/elements/VegaLiteChart/'))
 const Video = React.lazy(() => import('components/elements/Video'))
-=======
-import Chart from '../../elements/Chart/'
-import DocString from '../../elements/DocString/'
-import ExceptionElement from '../../elements/ExceptionElement/'
-import Table from '../../elements/Table/'
-import Text from '../../elements/Text/'
-
-// Lazy-load display elements.
-const Audio = React.lazy(() => import('../../elements/Audio/'))
-const Balloons = React.lazy(() => import('../../elements/Balloons/'))
-const DataFrame = React.lazy(() => import('../../elements/DataFrame/'))
-const ImageList = React.lazy(() => import('../../elements/ImageList/'))
-const MapElement = React.lazy(() => import('../../elements/Map/'))
-const DeckGlChart = React.lazy(() => import('../../elements/DeckGlChart/'))
-const BokehChart = React.lazy(() => import('../../elements/BokehChart/'))
-const GraphVizChart = React.lazy(() => import('../../elements/GraphVizChart/'))
-const PlotlyChart = React.lazy(() => import('../../elements/PlotlyChart/'))
-const VegaLiteChart = React.lazy(() => import('../../elements/VegaLiteChart/'))
-const Video = React.lazy(() => import('../../elements/Video/'))
-const Widget = React.lazy(() => import('../../elements/Widget/'))
->>>>>>> f675c886
 
 type Element = ImmutableMap<string, any>; // a report Element
 
@@ -84,11 +62,7 @@
    */
   showStaleElementIndicator: boolean;
 
-<<<<<<< HEAD
-  sendBackMsg: (msg: Object) => void;
-=======
   widgetMgr: WidgetStateManager;
->>>>>>> f675c886
 }
 
 /**
@@ -180,8 +154,6 @@
       throw new Error('Transmission error.')
     }
 
-    const {sendBackMsg} = this.props
-
     return dispatchOneOf(element, 'type', {
       audio: (el: Element) => <Audio element={el} width={width} />,
       balloons: (el: Element) => <Balloons element={el} width={width} />,
@@ -193,31 +165,19 @@
       empty: () => undefined,
       exception: (el: Element) => <ExceptionElement element={el} width={width} />,
       graphvizChart: (el: Element) => <GraphVizChart element={el} id={index} width={width} />,
-<<<<<<< HEAD
       imgs: (el: Element) => <ImageList element={el} width={width} />,
       map: (el: Element) => <MapElement element={el} width={width} />,
       plotlyChart: (el: Element) => <PlotlyChart element={el} width={width} />,
-      progress: (el: Element) => <Progress value={el.get('value')} style={{width}} />,
+      progress: (el: Element) => <Progress value={el.get('value')} className="stProgress" style={{width}} />,
       table: (el: Element) => <Table element={el} width={width} />,
       text: (el: Element) => <Text element={el} width={width} />,
       vegaLiteChart: (el: Element) => <VegaLiteChart element={el} width={width} />,
       video: (el: Element) => <Video element={el} width={width} />,
-      button: (el: Element) => <Button element={el} width={width} sendBackMsg={sendBackMsg} />,
-      checkbox: (el: Element) => <Checkbox element={el} width={width} sendBackMsg={sendBackMsg} />,
-      radio: (el: Element) => <Radio element={el} width={width} sendBackMsg={sendBackMsg} />,
-      slider: (el: Element) => <Slider element={el} width={width} sendBackMsg={sendBackMsg} />,
-      textArea: (el: Element) => <TextArea element={el} width={width} sendBackMsg={sendBackMsg} />,
-=======
-      imgs: (el: Element) => <ImageList element={el} width={width}/>,
-      map: (el: Element) => <MapElement element={el} width={width}/>,
-      plotlyChart: (el: Element) => <PlotlyChart element={el} width={width}/>,
-      progress: (el: Element) => <Progress value={el.get('value')} className="stProgress" style={{width}}/>,
-      table: (el: Element) => <Table element={el} width={width}/>,
-      text: (el: Element) => <Text element={el} width={width}/>,
-      vegaLiteChart: (el: Element) => <VegaLiteChart element={el} width={width}/>,
-      video: (el: Element) => <Video element={el} width={width}/>,
-      widget: (el: Element) => <Widget element={el} width={width} widgetMgr={this.props.widgetMgr}/>,
->>>>>>> f675c886
+      button: (el: Element) => <Button element={el} width={width} widgetMgr={this.props.widgetMgr} />,
+      checkbox: (el: Element) => <Checkbox element={el} width={width} widgetMgr={this.props.widgetMgr} />,
+      radio: (el: Element) => <Radio element={el} width={width} widgetMgr={this.props.widgetMgr} />,
+      slider: (el: Element) => <Slider element={el} width={width} widgetMgr={this.props.widgetMgr} />,
+      textArea: (el: Element) => <TextArea element={el} width={width} widgetMgr={this.props.widgetMgr} />,
     })
   }
 }
