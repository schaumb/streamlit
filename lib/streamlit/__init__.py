# -*- coding: future_fstrings -*-

# Copyright 2018 Streamlit Inc. All rights reserved.

"""Exports everything that should be visible to Streamlit users.

The functions in this package wrap member functions of DeltaGenerator, as well
as from any namespace within DeltaGenerator. What they do is get the
DeltaGenerator from the singleton connection object (in streamlit.connection)
and then call the corresponding function on that DeltaGenerator.
"""

# NOTE: You'll see lots of "noqa: F821" in this file. That's because we
# manually mess with the local namespace so the linter can't know that some
# identifiers actually exist in the namespace.

# Python 2/3 compatibility
from __future__ import print_function, division, unicode_literals, absolute_import
from streamlit.compatibility import setup_2_3_shims
setup_2_3_shims(globals())

# Give the package a version.
import pkg_resources
__version__ = pkg_resources.require("streamlit")[0].version

# Must be at the top, to avoid circular dependency.
from . import logger
from streamlit import config
logger.set_log_level(config.get_option('global.logLevel').upper())
logger.init_tornado_logs()
LOGGER = logger.get_logger('root')

import contextlib
import functools
import numpy as np
import os
import pandas as pd
import re
import sys
import textwrap
import threading
import traceback
import types

from streamlit.DeltaConnection import DeltaConnection
from streamlit.DeltaGenerator import DeltaGenerator, EXPORT_FLAG
from streamlit.caching import cache  # Just for export.
from streamlit.caching import set_allow_caching as _set_allow_caching
from streamlit.util import escape_markdown


this_module = sys.modules[__name__]


# If True, Streamlit will sent deltas to the Proxy. If False, all methods will
# appear to work normally but not deltas will be sent to the Proxy.
_enable_display = True


def _wrap_delta_generator_method(method):
    @functools.wraps(method)
    def wrapped_method(*args, **kwargs):
        con = DeltaConnection.get_connection()
        con.set_enabled(_enable_display)
        dg = con.get_delta_generator()
        return method(dg, *args, **kwargs)
    return wrapped_method


for name in dir(DeltaGenerator):
    member = getattr(DeltaGenerator, name)

    if hasattr(member, EXPORT_FLAG):
        method = member
        # We introduce this level of indirection to wrap 'method' in a closure.
        setattr(this_module, name, _wrap_delta_generator_method(method))


def write(*args):
    """Write arguments to the report.

    Unlike other streamlit functions, write() has some unique properties:

        1. You can pass in multiple arguments, all of which will be written.
        2. Its behavior depends on the input types as follows.
        3. It returns None, so it's "slot" in the report cannot be reused.

    Parameters
    ----------
    *args : any
        One or many objects to print to the Report.

    Arguments are handled as follows:

        - write(string)     : Prints the formatted Markdown string.
        - write(data_frame) : Displays the DataFrame as a table.
        - write(error)      : Prints an exception specially.
        - write(func)       : Displays information about a function.
        - write(module)     : Displays infomration about the module.
        - write(obj)        : The default is to print str(obj).

    Examples
    --------
    ::
        write('Hello, *World!*')
        write('1 + 1 = ', 2)
        write('This is a DataFrame', data_frame, 'No, really!!')

    """
    DATAFRAME_LIKE_TYPES = (
        pd.DataFrame,
        pd.Series,
        pd.Index,
        np.ndarray,
    )

    HELP_TYPES = (
        types.FunctionType,
        types.ModuleType,
    )

    try:
        string_buffer = []

        def flush_buffer():
            if string_buffer:
                markdown(' '.join(string_buffer))  # noqa: F821
                string_buffer[:] = []

        for arg in args:
            if isinstance(arg, string_types):  # noqa: F821
                string_buffer.append(arg)
            elif isinstance(arg, DATAFRAME_LIKE_TYPES):
                flush_buffer()
                dataframe(arg)  # noqa: F821
            elif isinstance(arg, Exception):
                flush_buffer()
                exception(arg)  # noqa: F821
            elif isinstance(arg, HELP_TYPES):
                flush_buffer()
                help(arg)
            else:
                string_buffer.append('`%s`' % escape_markdown(str(arg)))

        flush_buffer()

    except Exception:
        _, exc, exc_tb = sys.exc_info()
        exception(exc, exc_tb)  # noqa: F821


@contextlib.contextmanager
def spinner(text):
    """Temporarily displays a message while executing a block of code.

    Parameters
    ----------
    text : str
        A message to display while executing that block

    Examples
    --------
    ::
        with st.spinner('Wait for it...'):
            time.sleep(5)
        st.success('Done!')

    """
    try:
        # Set the message 0.1 seconds in the future to avoid annoying flickering
        # if this spinner runs too quickly.
        DELAY_SECS = 0.1
        message = empty()  # noqa: F821
        display_message = True
        display_message_lock = threading.Lock()

        def set_message():
            with display_message_lock:
                if display_message:
                    message.warning(str(text))

        threading.Timer(DELAY_SECS, set_message).start()

        # Yield control back to the context.
        yield
    finally:
        with display_message_lock:
            display_message = False
        message.empty()


@contextlib.contextmanager
def echo():
    """Render the given code, then execute it.

    Example
    -------
    ::
        with st.echo():
            st.write('This code will be printed')

    """
    from streamlit.compatibility import running_py3
    code = empty()  # noqa: F821
    try:
        spaces = re.compile('\s*')
        frame = traceback.extract_stack()[-3]
        if running_py3():
            filename, start_line = frame.filename, frame.lineno
        else:
            filename, start_line = frame[:2]
        yield
        if running_py3():
            end_line = traceback.extract_stack()[-3].lineno
        else:
            end_line = traceback.extract_stack()[-3][1]
        lines_to_display = []
        with open(filename) as source_file:
            source_lines = source_file.readlines()
            lines_to_display.extend(source_lines[start_line:end_line])
            initial_spaces = spaces.match(lines_to_display[0]).end()
            for line in source_lines[end_line:]:
                if spaces.match(line).end() < initial_spaces:
                    break
                lines_to_display.append(line)
        lines_to_display = textwrap.dedent(''.join(lines_to_display))
        code.markdown(f'```\n{lines_to_display}\n```')

    except FileNotFoundError as err:  # noqa: F821
        code.warning(f'Unable to display code. {str(err)}')


# TODO: Move to config.py when we refactor the config system.
def set_config(options):
    """Set config options for Streamlit.

    Parameters
    ----------
    options : dict
        A dictionary where keys are strings with the fully-qualified names of
        config options (e.g. 'client.caching'), and keys are the config values.

    """
<<<<<<< HEAD
    local_display_enabled = options.get('local.displayEnabled')
=======
    local_display_enabled = options.get('client.displayEnabled')
>>>>>>> fa24248d
    if local_display_enabled is not None:
        assert type(local_display_enabled) is bool
        global _enable_display
        _enable_display = local_display_enabled
        con = DeltaConnection.get_connection()
        con.set_enabled(_enable_display)<|MERGE_RESOLUTION|>--- conflicted
+++ resolved
@@ -241,11 +241,7 @@
         config options (e.g. 'client.caching'), and keys are the config values.
 
     """
-<<<<<<< HEAD
-    local_display_enabled = options.get('local.displayEnabled')
-=======
     local_display_enabled = options.get('client.displayEnabled')
->>>>>>> fa24248d
     if local_display_enabled is not None:
         assert type(local_display_enabled) is bool
         global _enable_display
